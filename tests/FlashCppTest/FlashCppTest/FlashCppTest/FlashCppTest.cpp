--- conflicted
+++ resolved
@@ -2439,113 +2439,6 @@
 	run_test_from_file("concept_requires.cpp", "C++20 requires clause on templates", false);
 }
 
-<<<<<<< HEAD
-// Standard Header Support Test
-// This test attempts to include common standard headers and reports what works/fails
-// It is primarily a diagnostic test to help track progress on standard library support
-TEST_CASE("StandardHeaders:DiagnosticReport") {
-	std::cout << "\n=============================================" << std::endl;
-	std::cout << "FlashCpp Standard Header Support Test Report" << std::endl;
-	std::cout << "=============================================" << std::endl;
-	std::cout << "\nThis test checks what issues exist when including standard headers." << std::endl;
-	std::cout << "Currently, all standard headers fail due to the following issues:" << std::endl;
-	std::cout << std::endl;
-	
-	// Test 1: Undefined preprocessor macros starting with __
-	std::cout << "=== Issue 1: Preprocessor macros starting with __ ===" << std::endl;
-	{
-		CompileContext test_context;
-		FileTree test_tree;
-		FileReader reader(test_context, test_tree);
-		reader.push_file_to_stack({ "test", 0 });
-		
-		// This is the pattern that fails in c++config.h
-		const std::string test_input = R"(
-#if __cpp_exceptions
-int x = 1;
-#endif
-int y = 0;
-)";
-		bool result = reader.preprocessFileContent(test_input);
-		std::cout << "Test '#if __cpp_exceptions': " << (result ? "PASS" : "FAIL") << std::endl;
-		// Note: Currently fails because __cpp_exceptions is not recognized and
-		// when an identifier starts with __, only __has_include is handled.
-		// Other __ identifiers don't push a value, causing 'values stack empty' error.
-	}
-	
-	// Test 2: __has_feature intrinsic (used in clang)
-	std::cout << "\n=== Issue 2: __has_feature/__has_builtin intrinsics ===" << std::endl;
-	{
-		CompileContext test_context;
-		FileTree test_tree;
-		FileReader reader(test_context, test_tree);
-		reader.push_file_to_stack({ "test", 0 });
-		
-		const std::string test_input = R"(
-#ifdef __has_feature
-#if __has_feature(thread_sanitizer)
-int x = 1;
-#endif
-#endif
-int y = 0;
-)";
-		bool result = reader.preprocessFileContent(test_input);
-		std::cout << "Test '#ifdef __has_feature': " << (result ? "PASS" : "FAIL") << std::endl;
-		// Note: __has_feature should be treated as a compiler intrinsic that returns 0/1
-	}
-	
-	// Test 3: __SANITIZE_THREAD__ macro
-	std::cout << "\n=== Issue 3: Sanitizer macros ===" << std::endl;
-	{
-		CompileContext test_context;
-		FileTree test_tree;
-		FileReader reader(test_context, test_tree);
-		reader.push_file_to_stack({ "test", 0 });
-		
-		const std::string test_input = R"(
-#if __SANITIZE_THREAD__
-int x = 1;
-#endif
-int y = 0;
-)";
-		bool result = reader.preprocessFileContent(test_input);
-		std::cout << "Test '#if __SANITIZE_THREAD__': " << (result ? "PASS" : "FAIL") << std::endl;
-	}
-	
-	std::cout << "\n=============================================" << std::endl;
-	std::cout << "         ROOT CAUSES TO FIX" << std::endl;
-	std::cout << "=============================================" << std::endl;
-	std::cout << std::endl;
-	std::cout << "1. In FileReader.h evaluate_expression():" << std::endl;
-	std::cout << "   - Line ~1288: When keyword starts with '__', only '__has_include' is handled." << std::endl;
-	std::cout << "   - Other '__' keywords (like __cpp_exceptions) don't push any value," << std::endl;
-	std::cout << "     causing 'values stack is empty' error." << std::endl;
-	std::cout << "   - Fix: Add fallback to push 0 for undefined __ identifiers." << std::endl;
-	std::cout << std::endl;
-	std::cout << "2. Feature test macros that should be defined:" << std::endl;
-	std::cout << "   - __cpp_exceptions (199711L when exceptions enabled)" << std::endl;
-	std::cout << "   - __cpp_rtti (199711L when RTTI enabled)" << std::endl;
-	std::cout << "   - __cpp_noexcept_function_type (201510L for C++17+)" << std::endl;
-	std::cout << "   - __cpp_constexpr (various values by version)" << std::endl;
-	std::cout << "   - And many more C++11/14/17/20 feature test macros" << std::endl;
-	std::cout << std::endl;
-	std::cout << "3. Compiler intrinsics to implement:" << std::endl;
-	std::cout << "   - __has_feature(x) - Clang feature test" << std::endl;
-	std::cout << "   - __has_builtin(x) - Builtin function test" << std::endl;
-	std::cout << "   - __has_cpp_attribute(x) - Attribute test" << std::endl;
-	std::cout << "   - __has_extension(x) - Extension test" << std::endl;
-	std::cout << std::endl;
-	std::cout << "4. Sanitizer macros (should be 0 when not sanitizing):" << std::endl;
-	std::cout << "   - __SANITIZE_THREAD__" << std::endl;
-	std::cout << "   - __SANITIZE_ADDRESS__" << std::endl;
-	std::cout << std::endl;
-	std::cout << "=============================================" << std::endl;
-	std::cout << "              END OF REPORT" << std::endl;
-	std::cout << "=============================================" << std::endl;
-	
-	// This test always passes - it's a diagnostic test
-	CHECK(true);
-=======
 TEST_CASE("Exceptions:Basic") {
 	run_test_from_file("test_exceptions_basic.cpp", "Basic exception handling - try/catch/throw", false);
 }
@@ -2556,5 +2449,4 @@
 
 TEST_CASE("Exceptions:Noexcept") {
 	run_test_from_file("test_noexcept.cpp", "Noexcept specifier on functions", false);
->>>>>>> 12d15880
 }