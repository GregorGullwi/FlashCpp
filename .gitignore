x64/
Debug/
.vs/
.ccls-cache/
**/*.obj
core.*
*.user

# Prevent reserved-name file on Windows
nul
<<<<<<< HEAD
test_*.cpp
test_*.obj
*.obj
=======



>>>>>>> becb2dba
<|MERGE_RESOLUTION|>--- conflicted
+++ resolved
@@ -1,19 +1,13 @@
-x64/
-Debug/
-.vs/
-.ccls-cache/
-**/*.obj
-core.*
-*.user
-
-# Prevent reserved-name file on Windows
-nul
-<<<<<<< HEAD
-test_*.cpp
-test_*.obj
-*.obj
-=======
-
-
-
->>>>>>> becb2dba
+x64/
+Debug/
+.vs/
+.ccls-cache/
+**/*.obj
+core.*
+*.user
+
+# Prevent reserved-name file on Windows
+nul
+test_*.cpp
+test_*.obj
+*.obj