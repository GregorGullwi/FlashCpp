--- conflicted
+++ resolved
@@ -4186,7 +4186,6 @@
 
 		flushAllDirtyRegisters();
 
-<<<<<<< HEAD
 		TempVar result_var = instruction.getOperandAs<TempVar>(0);
 		TempVar source_var = instruction.getOperandAs<TempVar>(1);
 		const std::string& target_type = instruction.getOperandAs<std::string>(2);
@@ -4212,10 +4211,6 @@
 
 		// Step 3: Check if source pointer is null
 		// TEST RAX, RAX
-=======
-		// Load source pointer into RAX
-		int source_offset = getStackOffsetFromTempVar(op.source);
->>>>>>> 8c38571f
 		textSectionData.push_back(0x48); // REX.W prefix
 		textSectionData.push_back(0x85); // TEST r64, r64
 		textSectionData.push_back(0xC0); // ModR/M: RAX, RAX
@@ -4242,14 +4237,9 @@
 		textSectionData.push_back(0x48); // ModR/M: RCX, [RAX + disp8]
 		textSectionData.push_back(static_cast<uint8_t>(-8)); // -8 offset
 
-<<<<<<< HEAD
 		// Step 6: Load target RTTI pointer into RDX (second argument)
 		// LEA RDX, [RIP + target_rtti_symbol]
 		std::string target_rtti_symbol = "__rtti_" + target_type;
-=======
-		// Store result (RAX already contains source pointer)
-		int result_offset = getStackOffsetFromTempVar(op.result);
->>>>>>> 8c38571f
 		textSectionData.push_back(0x48); // REX.W prefix
 		textSectionData.push_back(0x8D); // LEA r64, m
 		textSectionData.push_back(0x15); // ModR/M: RDX, [RIP + disp32]
